# Web Framework - FastAPI (primary)
fastapi>=0.109.0
uvicorn[standard]>=0.27.0
pydantic>=2.5.0
pydantic-settings>=2.1.0

# Web Framework - Flask (legacy/backward compatibility)
Flask==2.3.3
Flask-CORS==4.0.0

# Data Processing
pandas==2.0.3
<<<<<<< HEAD

# Database
sqlalchemy>=2.0.0

# Server
gunicorn==21.2.0

# Utilities
python-multipart>=0.0.6
=======
gunicorn==21.2.0

# Distribution Bots (Track D)
tweepy>=4.14.0        # Twitter/X API
discord.py>=2.3.0     # Discord bot
sendgrid>=6.10.0      # Email via SendGrid
boto3>=1.28.0         # AWS SES for email (optional)
aiohttp>=3.9.0        # Async HTTP for bots
>>>>>>> 20fad11a
<|MERGE_RESOLUTION|>--- conflicted
+++ resolved
@@ -10,7 +10,6 @@
 
 # Data Processing
 pandas==2.0.3
-<<<<<<< HEAD
 
 # Database
 sqlalchemy>=2.0.0
@@ -20,7 +19,6 @@
 
 # Utilities
 python-multipart>=0.0.6
-=======
 gunicorn==21.2.0
 
 # Distribution Bots (Track D)
@@ -28,5 +26,4 @@
 discord.py>=2.3.0     # Discord bot
 sendgrid>=6.10.0      # Email via SendGrid
 boto3>=1.28.0         # AWS SES for email (optional)
-aiohttp>=3.9.0        # Async HTTP for bots
->>>>>>> 20fad11a
+aiohttp>=3.9.0        # Async HTTP for bots